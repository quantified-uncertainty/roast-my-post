import { notFound } from "next/navigation";
// @ts-ignore - ESM modules are handled by Next.js
import ReactMarkdown from "react-markdown";
// @ts-ignore - ESM modules are handled by Next.js
import rehypeRaw from "rehype-raw";
// @ts-ignore - ESM modules are handled by Next.js
import remarkGfm from "remark-gfm";

import { prisma } from "@/lib/prisma";
import { evaluationWithAllVersions } from "@/lib/prisma/evaluation-includes";
import { checkDocumentOwnership } from "@/lib/document-auth";
import { EvaluationNavigation } from "@/components/EvaluationNavigation";
import { DocumentEvaluationSidebar } from "@/components/DocumentEvaluationSidebar";
import { EvaluationVersionSidebar } from "@/components/EvaluationVersionSidebar";
import { GradeBadge } from "@/components/GradeBadge";
import { VersionPageHeader } from "@/components/VersionPageHeader";
import { BreadcrumbHeader } from "@/components/BreadcrumbHeader";
import { VersionTabs } from "@/components/VersionTabs";

// Function to extract headings from markdown
function extractHeadings(markdown: string, minLevel: number = 1): { id: string; label: string; level: number }[] {
  const headings: { id: string; label: string; level: number }[] = [];
  const lines = markdown.split('\n');
  
  lines.forEach((line) => {
    // Match markdown headings (# and ##)
    const match = line.match(/^(#{1,2})\s+(.+)$/);
    if (match) {
      const level = match[1].length;
      const text = match[2].trim();
      // Create a slug from the heading text
      const id = text
        .toLowerCase()
        .replace(/[^a-z0-9]+/g, '-')
        .replace(/^-+|-+$/g, '');
      
      if (level >= minLevel && level <= 2) { // Only include headings at minLevel or higher
        headings.push({
          id,
          label: text,
          level
        });
      }
    }
  });
  
  return headings;
}

// Function to create markdown components with heading IDs
function createMarkdownComponents(sectionPrefix: string) {
  return {
    // Style headings with IDs
    h1: ({ children }: any) => {
      const text = String(children);
      const id = `${sectionPrefix}-${text.toLowerCase().replace(/[^a-z0-9]+/g, '-').replace(/^-+|-+$/g, '')}`;
      return (
        <h1 id={id} className="text-2xl font-bold text-gray-900 mt-8 mb-4 first:mt-0 scroll-mt-8">
          {children}
        </h1>
      );
    },
    h2: ({ children }: any) => {
      const text = String(children);
      const id = `${sectionPrefix}-${text.toLowerCase().replace(/[^a-z0-9]+/g, '-').replace(/^-+|-+$/g, '')}`;
      return (
        <h2 id={id} className="text-xl font-semibold text-gray-800 mt-6 mb-3 scroll-mt-8">
          {children}
        </h2>
      );
    },
    h3: ({ children }: any) => (
      <h3 className="text-lg font-medium text-gray-800 mt-4 mb-2">
        {children}
      </h3>
    ),
    // Style paragraphs
    p: ({ children }: any) => (
      <p className="text-gray-700 leading-relaxed mb-4">
        {children}
      </p>
    ),
    // Style lists
    ul: ({ children }: any) => (
      <ul className="list-disc list-inside space-y-2 mb-4 text-gray-700">
        {children}
      </ul>
    ),
    ol: ({ children }: any) => (
      <ol className="list-decimal list-inside space-y-2 mb-4 text-gray-700">
        {children}
      </ol>
    ),
    // Style blockquotes
    blockquote: ({ children }: any) => (
      <blockquote className="border-l-4 border-gray-300 pl-4 py-2 my-4 text-gray-600 italic">
        {children}
      </blockquote>
    ),
    // Style code blocks
    pre: ({ children }: any) => (
      <pre className="bg-gray-100 rounded-md p-4 overflow-x-auto mb-4">
        {children}
      </pre>
    ),
    code: ({ children }: any) => (
      <code className="bg-gray-100 rounded px-1 py-0.5 text-sm">
        {children}
      </code>
    ),
    // Style links
    a: ({ href, children }: any) => (
      <a href={href} className="text-blue-600 hover:text-blue-800 underline" target="_blank" rel="noopener noreferrer">
        {children}
      </a>
    ),
    // Style horizontal rules
    hr: () => (
      <hr className="my-8 border-gray-200" />
    ),
  };
}

interface PageProps {
  params: Promise<{ 
    docId: string; 
    agentId: string;
    versionNumber: string;
  }>;
}

export default async function EvaluationVersionPage({ params }: PageProps) {
  const resolvedParams = await params;
  const { docId, agentId, versionNumber } = resolvedParams;
  const versionNum = parseInt(versionNumber);

  if (!docId || !agentId || isNaN(versionNum)) {
    notFound();
  }

  // Fetch the evaluation with all versions
  const evaluation = await prisma.evaluation.findFirst({
    where: {
      documentId: docId,
      agentId: agentId,
    },
    include: evaluationWithAllVersions,
  });

  if (!evaluation) {
    notFound();
  }

  // Find the specific version
  const selectedVersion = evaluation.versions.find(v => v.version === versionNum);
  
  if (!selectedVersion) {
    notFound();
  }

  // Extract content from the selected version
  const analysis = selectedVersion.analysis || "No analysis available";
  const summary = selectedVersion.summary || "";
  const thinking = selectedVersion.job?.llmThinking || "";
  const selfCritique = selectedVersion.selfCritique || "";
  const grade = selectedVersion.grade;

  // Agent information
  const agentName = evaluation.agent.versions[0]?.name || "Unknown Agent";
  const agentDescription = evaluation.agent.versions[0]?.description || "";
<<<<<<< HEAD
  // agentType removed since it doesn't exist in DB
=======
>>>>>>> ded5090e
  const documentTitle = evaluation.document.versions[0]?.title || "Untitled Document";
  const costInCents = selectedVersion.job?.costInCents;
  const durationInSeconds = selectedVersion.job?.durationInSeconds;
  
  // Get all evaluations for the sidebar
  const allEvaluations = evaluation.document.evaluations || [];
  
  // Check if current user owns the document
  const isOwner = await checkDocumentOwnership(docId);

  // Extract headings from each section
  const analysisHeadings = analysis ? extractHeadings(analysis, 2) : []; // Only H2 for analysis
  const thinkingHeadings = thinking ? extractHeadings(thinking) : []; // H1 and H2 for thinking
  const selfCritiqueHeadings = selfCritique ? extractHeadings(selfCritique) : []; // H1 and H2 for self-critique

  // Create navigation items with sub-items
  const navItems = [
    { 
      id: 'summary', 
      label: 'Summary', 
      show: !!summary,
      subItems: []
    },
    { 
      id: 'agent-info', 
      label: 'Agent Information', 
      show: true,
      subItems: []
    },
    { 
      id: 'analysis', 
      label: 'Analysis', 
      show: true,
      subItems: analysisHeadings.map(h => ({ ...h, id: `analysis-${h.id}` }))
    },
    { 
      id: 'thinking', 
      label: 'Thinking Process', 
      show: !!thinking,
      subItems: thinkingHeadings.map(h => ({ ...h, id: `thinking-${h.id}` }))
    },
    { 
      id: 'self-critique', 
      label: 'Self-Critique', 
      show: !!selfCritique,
      subItems: selfCritiqueHeadings.map(h => ({ ...h, id: `self-critique-${h.id}` }))
    },
    { 
      id: 'run-stats', 
      label: 'Run Stats', 
      show: !!(costInCents || durationInSeconds),
      subItems: []
    },
  ].filter(item => item.show);

  return (
    <div className="h-full bg-gray-50 flex flex-col overflow-hidden">
      {/* Breadcrumb Navigation - Full Width */}
      <BreadcrumbHeader 
        items={[
          { label: documentTitle, href: `/docs/${docId}` },
          { label: agentName, href: `/docs/${docId}/evals/${agentId}` },
          { label: `V${versionNum}` }
        ]}
      />
      
      <div className="flex-1 flex overflow-hidden">
        {/* Document/Evaluation Switcher Sidebar */}
        <DocumentEvaluationSidebar 
          docId={docId}
          currentAgentId={agentId}
          evaluations={allEvaluations}
          isOwner={isOwner}
        />
        
        {/* Version Sidebar */}
        <EvaluationVersionSidebar
          docId={docId}
          agentId={agentId}
          versions={evaluation.versions}
          currentVersion={versionNum}
          isOwner={isOwner}
        />
        
        <div className="flex-1 overflow-y-auto">
          {/* Full-width Header */}
          <VersionPageHeader 
            title={`${agentName} Evaluation (v${versionNum})`}
            layout="with-sidebar"
            docId={docId}
            agentId={agentId}
          />

          {/* Tab Navigation */}
          <VersionTabs docId={docId} agentId={agentId} versionNumber={versionNum} />

        <div className="max-w-7xl mx-auto px-4 sm:px-6 lg:px-8 py-8">
          <div className="flex gap-8">
            {/* Main Content */}
            <div id="evaluation-content" className="flex-1 max-w-4xl">

        {/* Summary Section */}
        {summary && (
          <div id="summary" className="bg-white rounded-lg shadow-sm border border-gray-200 p-8 mb-6 scroll-mt-8">
            <div className="border-b border-gray-200 pb-4 mb-6">
              <h2 className="text-sm font-semibold text-gray-600 uppercase tracking-wider">Summary</h2>
            </div>
            <p className="text-gray-700 leading-relaxed">{summary}</p>
          </div>
        )}

        {/* Agent Info Card */}
        <div id="agent-info" className="bg-white rounded-lg shadow-sm border border-gray-200 p-6 mb-6 scroll-mt-8">
          <div className="flex items-start justify-between">
            <div className="flex-1">
              <h3 className="text-lg font-semibold text-gray-900 mb-1">{agentName}</h3>
              {agentDescription && (
                <p className="text-sm text-gray-600 mb-2">{agentDescription}</p>
              )}
            </div>
            {grade && (
              <div className="ml-4">
                <GradeBadge grade={grade} variant="dark" size="md" />
              </div>
            )}
          </div>
        </div>

        {/* Analysis Section */}
        <div id="analysis" className="bg-white rounded-lg shadow-sm border border-gray-200 p-8 mb-6 scroll-mt-8">
          <div className="border-b border-gray-200 pb-4 mb-6">
            <h2 className="text-sm font-semibold text-gray-600 uppercase tracking-wider">Analysis</h2>
          </div>
          <div className="prose prose-gray max-w-none">
            {analysis ? (
              <ReactMarkdown 
                remarkPlugins={[remarkGfm]}
                rehypePlugins={[rehypeRaw]}
                components={createMarkdownComponents('analysis')}
              >
                {analysis}
              </ReactMarkdown>
            ) : (
              <p className="text-gray-500 italic">No analysis available</p>
            )}
          </div>
        </div>

        {/* Thinking Process Section */}
        {thinking && (
          <div id="thinking" className="bg-white rounded-lg shadow-sm border border-gray-200 p-8 mb-6 scroll-mt-8">
            <div className="border-b border-gray-200 pb-4 mb-6">
              <h2 className="text-sm font-semibold text-gray-600 uppercase tracking-wider">Thinking Process</h2>
            </div>
            <div className="prose prose-gray max-w-none">
              <ReactMarkdown 
                remarkPlugins={[remarkGfm]}
                rehypePlugins={[rehypeRaw]}
                components={createMarkdownComponents('thinking')}
              >
                {thinking}
              </ReactMarkdown>
            </div>
          </div>
        )}

        {/* Self-Critique Section */}
        {selfCritique && (
          <div id="self-critique" className="bg-white rounded-lg shadow-sm border border-gray-200 p-8 mb-6 scroll-mt-8">
            <div className="border-b border-gray-200 pb-4 mb-6">
              <h2 className="text-sm font-semibold text-gray-600 uppercase tracking-wider">Self-Critique</h2>
            </div>
            <div className="prose prose-gray max-w-none">
              <ReactMarkdown 
                remarkPlugins={[remarkGfm]}
                rehypePlugins={[rehypeRaw]}
                components={createMarkdownComponents('self-critique')}
              >
                {selfCritique}
              </ReactMarkdown>
            </div>
          </div>
        )}

        {/* Run Stats Section */}
        {(costInCents || durationInSeconds) && (
          <div id="run-stats" className="bg-white rounded-lg shadow-sm border border-gray-200 p-6 mb-6 scroll-mt-8">
            <div className="border-b border-gray-200 pb-4 mb-4">
              <h2 className="text-sm font-semibold text-gray-600 uppercase tracking-wider">Run Statistics</h2>
            </div>
            <dl className="grid grid-cols-1 gap-4 sm:grid-cols-2">
              {costInCents && (
                <div>
                  <dt className="text-sm font-medium text-gray-500">Cost</dt>
                  <dd className="mt-1 text-2xl font-semibold text-gray-900">
                    ${(costInCents / 100).toFixed(3)}
                  </dd>
                </div>
              )}
              {durationInSeconds && (
                <div>
                  <dt className="text-sm font-medium text-gray-500">Duration</dt>
                  <dd className="mt-1 text-2xl font-semibold text-gray-900">
                    {durationInSeconds < 60 
                      ? `${durationInSeconds}s`
                      : `${Math.floor(durationInSeconds / 60)}m ${durationInSeconds % 60}s`
                    }
                  </dd>
                </div>
              )}
            </dl>
          </div>
        )}
      </div>

            {/* Right Navigation Sidebar */}
            <div className="hidden xl:block">
              <EvaluationNavigation items={navItems} />
            </div>
          </div>
        </div>
        </div>
      </div>
    </div>
  );
}<|MERGE_RESOLUTION|>--- conflicted
+++ resolved
@@ -168,10 +168,6 @@
   // Agent information
   const agentName = evaluation.agent.versions[0]?.name || "Unknown Agent";
   const agentDescription = evaluation.agent.versions[0]?.description || "";
-<<<<<<< HEAD
-  // agentType removed since it doesn't exist in DB
-=======
->>>>>>> ded5090e
   const documentTitle = evaluation.document.versions[0]?.title || "Untitled Document";
   const costInCents = selectedVersion.job?.costInCents;
   const durationInSeconds = selectedVersion.job?.durationInSeconds;
