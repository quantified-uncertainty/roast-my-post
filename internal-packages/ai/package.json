{
  "name": "@roast/ai",
  "version": "0.1.0",
  "description": "Core AI utilities for RoastMyPost - Claude integration, Helicone tracking, and token management",
  "main": "./dist/index.js",
  "types": "./dist/index.d.ts",
  "exports": {
    ".": {
      "types": "./dist/index.d.ts",
      "default": "./dist/index.js"
    },
    "./server": {
      "types": "./dist/server.d.ts",
      "default": "./dist/server.js"
    },
    "./tools/fuzzy-text-locator/core": {
      "types": "./dist/tools/fuzzy-text-locator/core.d.ts",
      "default": "./dist/tools/fuzzy-text-locator/core.js"
    },
    "./analysis-plugins/utils/textHelpers": {
      "types": "./dist/analysis-plugins/utils/textHelpers.d.ts",
      "default": "./dist/analysis-plugins/utils/textHelpers.js"
    },
    "./analysis-plugins/types": {
      "types": "./dist/analysis-plugins/types.d.ts",
      "default": "./dist/analysis-plugins/types.js"
    },
    "./analysis-plugins/types/plugin-types": {
      "types": "./dist/analysis-plugins/types/plugin-types.d.ts",
      "default": "./dist/analysis-plugins/types/plugin-types.js"
    },
    "./text-location/line-based": {
      "types": "./src/text-location/line-based/index.ts",
      "default": "./src/text-location/line-based/index.ts"
    },
    "./testing": {
<<<<<<< HEAD
      "types": "./dist/testing.d.ts",
      "default": "./dist/testing.js"
=======
      "types": "./src/testing.ts",
      "default": "./src/testing.ts"
    },
    "./tools/all-tools": {
      "types": "./src/tools/all-tools.ts",
      "default": "./src/tools/all-tools.ts"
    },
    "./tools/generated-readmes": {
      "types": "./src/tools/generated-readmes.ts",
      "default": "./src/tools/generated-readmes.ts"
>>>>>>> 971a06c2
    }
  },
  "scripts": {
    "build": "tsc",
    "typecheck": "tsc --noEmit",
    "lint": "eslint . --config .eslintrc.json --ext .ts,.tsx",
    "test": "jest",
    "test:watch": "jest --watch",
    "test:coverage": "jest --coverage",
    "test:llm": "jest --testMatch='**/*.llm.test.ts'",
    "generate-schemas": "tsx scripts/generate-tool-schemas.ts",
    "generate-readmes": "tsx scripts/generate-tool-readmes.ts",
    "check-schemas": "tsx src/tools/check-generated-schemas.ts",
    "check-readmes": "pnpm --filter @roast/web test generated-readmes.test.ts",
    "prebuild": "pnpm run generate-schemas && pnpm run generate-readmes"
  },
  "dependencies": {
    "@anthropic-ai/sdk": "^0.54.0",
    "@leeoniya/ufuzzy": "^1.0.18",
    "mathjs": "^14.0.1",
    "openai": "^4.77.0",
    "tiktoken": "^1.0.17",
    "uuid": "^11.1.0",
    "zod": "^3.24.1",
    "zod-to-json-schema": "^3.24.6"
  },
  "devDependencies": {
    "@types/jest": "^29.5.0",
    "@types/node": "^22.10.6",
    "@types/uuid": "^10.0.0",
    "eslint": "^8.57.1",
    "jest": "^29.5.0",
    "ts-jest": "^29.1.0",
    "tsx": "^4.7.0",
    "typescript": "^5.7.3"
  },
  "peerDependencies": {
    "@roast/db": "workspace:*"
  }
}<|MERGE_RESOLUTION|>--- conflicted
+++ resolved
@@ -34,10 +34,6 @@
       "default": "./src/text-location/line-based/index.ts"
     },
     "./testing": {
-<<<<<<< HEAD
-      "types": "./dist/testing.d.ts",
-      "default": "./dist/testing.js"
-=======
       "types": "./src/testing.ts",
       "default": "./src/testing.ts"
     },
@@ -48,7 +44,6 @@
     "./tools/generated-readmes": {
       "types": "./src/tools/generated-readmes.ts",
       "default": "./src/tools/generated-readmes.ts"
->>>>>>> 971a06c2
     }
   },
   "scripts": {
