--- conflicted
+++ resolved
@@ -135,15 +135,9 @@
       markdown-truncate:
         specifier: ^1.1.1
         version: 1.1.1
-<<<<<<< HEAD
-      nanoid:
-        specifier: ^5.1.5
-        version: 5.1.5
-=======
       mathjs:
         specifier: ^14.6.0
         version: 14.6.0
->>>>>>> 89512a23
       next:
         specifier: 15.3.2
         version: 15.3.2(@babel/core@7.28.0)(@playwright/test@1.54.2)(react-dom@19.1.1(react@19.1.1))(react@19.1.1)
@@ -3740,11 +3734,6 @@
     engines: {node: ^10 || ^12 || ^13.7 || ^14 || >=15.0.1}
     hasBin: true
 
-  nanoid@5.1.5:
-    resolution: {integrity: sha512-Ir/+ZpE9fDsNH0hQ3C68uyThDXzYcim2EqcZ8zn8Chtt1iylPT9xXJB0kPCnqzgcEGikO9RxSrh63MsmVCU7Fw==}
-    engines: {node: ^18 || >=20}
-    hasBin: true
-
   napi-postinstall@0.3.2:
     resolution: {integrity: sha512-tWVJxJHmBWLy69PvO96TZMZDrzmw5KeiZBz3RHmiM2XZ9grBJ2WgMAFVVg25nqp3ZjTFUs2Ftw1JhscL3Teliw==}
     engines: {node: ^12.20.0 || ^14.18.0 || >=16.0.0}
@@ -4210,19 +4199,12 @@
     resolution: {integrity: sha512-w8nqGImo45dmMIfljjMwOGtbmC/mk4CMYhWIicdSflH91J9TyCyczcPFXJzrZ/ZXcgGRFeP6BU0BEJTw6tZdfQ==}
     engines: {node: '>=0.10.0'}
 
-<<<<<<< HEAD
   read-cache@1.0.0:
     resolution: {integrity: sha512-Owdv/Ft7IjOgm/i0xvNDZ1LrRANRfew4b2prF3OWMQLxLfu3bS8FVhCsrSCMK4lR56Y9ya+AThoTpDCTxCmpRA==}
 
   read-package-up@11.0.0:
     resolution: {integrity: sha512-MbgfoNPANMdb4oRBNg5eqLbB2t2r+o5Ua1pNt8BqGp4I0FJZhuVSOj3PaBPni4azWuSzEdNn2evevzVmEk1ohQ==}
     engines: {node: '>=18'}
-=======
-  napi-postinstall@0.3.2:
-    resolution: {integrity: sha512-tWVJxJHmBWLy69PvO96TZMZDrzmw5KeiZBz3RHmiM2XZ9grBJ2WgMAFVVg25nqp3ZjTFUs2Ftw1JhscL3Teliw==}
-    engines: {node: ^12.20.0 || ^14.18.0 || >=16.0.0}
-    hasBin: true
->>>>>>> 89512a23
 
   read-pkg@9.0.1:
     resolution: {integrity: sha512-9viLL4/n1BJUCT1NXVTdS1jtm80yDEgR5T4yCelII49Mbj0v1rZdKqj7zCiYdbB0CuCgdrvHcNogAKTFPBocFA==}
