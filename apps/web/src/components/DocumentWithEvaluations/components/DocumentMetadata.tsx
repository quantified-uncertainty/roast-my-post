--- conflicted
+++ resolved
@@ -1,41 +1,33 @@
 "use client";
 
-import { ExternalLink, Microscope } from "lucide-react";
 import Link from "next/link";
-
-<<<<<<< HEAD
+import { useState, useCallback } from "react";
+
+import { PrivacyBadge } from "@/components/PrivacyBadge";
+import { Button } from "@/components/ui/button";
+import { ToggleGroup, ToggleGroupItem } from "@/components/ui/toggle-group";
+import { ROUTES } from "@/constants/routes";
 import type { Document } from "@/shared/types/databaseTypes";
-import { Button } from "@/components/ui/button";
-import {
-  Popover,
-  PopoverContent,
-  PopoverTrigger,
-} from "@/components/ui/popover";
-import { ToggleGroup, ToggleGroupItem } from "@/components/ui/toggle-group";
 import {
   ArrowsPointingInIcon,
   ArrowsPointingOutIcon,
   CheckIcon,
 } from "@heroicons/react/20/solid";
-import { Lock, ExternalLink, Download, Copy, BarChart3 } from "lucide-react";
-=======
-import { PrivacyBadge } from "@/components/PrivacyBadge";
-import { Button } from "@/components/ui/button";
-import { ROUTES } from "@/constants/routes";
-import { UI_LABELS } from "@/constants/ui-labels";
-import type { Document } from "@/shared/types/databaseTypes";
->>>>>>> ccde16d9
+import { ExternalLink, Download, Copy, BarChart3 } from "lucide-react";
 
 interface DocumentMetadataProps {
   document: Document;
   showDetailedAnalysisLink?: boolean;
+  isFullWidth?: boolean;
+  onToggleFullWidth?: () => void;
 }
 
 export function DocumentMetadata({
   document,
   showDetailedAnalysisLink = false,
+  isFullWidth = false,
+  onToggleFullWidth,
 }: DocumentMetadataProps) {
-<<<<<<< HEAD
   const [exportMode, setExportMode] = useState<"download" | "clipboard">(
     "download"
   );
@@ -75,24 +67,17 @@
       setCopiedFormat(null);
     }, 200);
   }, []);
-
-=======
->>>>>>> ccde16d9
   return (
     <div className="flex items-center justify-between py-2">
       <div className="flex flex-col gap-1 text-sm text-gray-600">
         <div className="flex items-center gap-1.5 text-gray-600">
-          <Lock className="h-3 w-3 text-gray-500" />
-          <span className="font-semibold text-gray-500">
-            {document.isPrivate ? "Private" : "Public"}
-          </span>
+          <PrivacyBadge isPrivate={document.isPrivate} />
         </div>
         {document.submittedBy && (
-<<<<<<< HEAD
           <div className="text-gray-600">
             <span>Uploaded by </span>
             <Link
-              href={`/users/${document.submittedBy.id}`}
+              href={ROUTES.USERS.PROFILE(document.submittedBy.id)}
               className="font-medium text-blue-600 hover:text-blue-700 hover:underline"
             >
               {document.submittedBy.name ||
@@ -140,43 +125,10 @@
             asChild
             className="h-8 px-3 text-xs"
           >
-=======
-          <>
-            <span className="text-gray-300">•</span>
-            <span>
-              Uploaded from{" "}
-              <Link
-                href={ROUTES.USERS.PROFILE(document.submittedBy.id)}
-                className="text-blue-600 hover:underline"
-              >
-                {document.submittedBy.name ||
-                  document.submittedBy.email ||
-                  "Unknown"}
-              </Link>{" "}
-              on {new Date(document.updatedAt).toLocaleDateString()}
-            </span>
-          </>
-        )}
-      </div>
-      <div className="flex items-center gap-2">
-        <Button asChild variant="outline" size="sm">
-          <Link href={`/docs/${document.id}`}>
-            <Microscope className="h-4 w-4" />
-            <span className="hidden sm:inline">
-              {showDetailedAnalysisLink
-                ? UI_LABELS.EVAL_EDITOR.label
-                : "Document Details"}
-            </span>
-          </Link>
-        </Button>
-        {(document.importUrl || document.url) && (
-          <Button asChild variant="outline" size="sm">
->>>>>>> ccde16d9
             <Link
               href={document.importUrl || document.url || ""}
               target="_blank"
             >
-<<<<<<< HEAD
               <ExternalLink className="mr-1.5 h-3.5 w-3.5" />
               Source
             </Link>
@@ -329,13 +281,6 @@
             </div>
           </div>
         </div>
-=======
-              <ExternalLink className="h-4 w-4" />
-              <span className="hidden sm:inline">Source</span>
-            </Link>
-          </Button>
-        )}
->>>>>>> ccde16d9
       </div>
     </div>
   );
