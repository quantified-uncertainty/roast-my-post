--- conflicted
+++ resolved
@@ -1,45 +1,24 @@
 "use client";
 
-<<<<<<< HEAD
-import { useMemo, useRef, useState } from "react";
+import { useMemo, useRef, useState, useEffect } from "react";
+
 import { useRouter, useSearchParams } from "next/navigation";
-=======
-import {
-  useMemo,
-  useRef,
-  useState,
-  useEffect,
-  useCallback,
-} from "react";
-
-import {
-  useRouter,
-  useSearchParams,
-} from "next/navigation";
->>>>>>> ccde16d9
 
 import { Card } from "@/components/ui/card";
 
 import type { Comment as DbComment } from "@/shared/types/databaseTypes";
 import type { Comment } from "@roast/ai";
 import { getValidAndSortedComments } from "@/shared/utils/ui/commentUtils";
-
-<<<<<<< HEAD
-=======
+import { dbCommentToAiComment } from "@/shared/utils/typeAdapters";
+
 import { LAYOUT } from "../constants";
-import { useScrollBehavior } from "../hooks/useScrollBehavior";
->>>>>>> ccde16d9
 import { EvaluationViewProps } from "../types";
 import { CommentsColumn } from "./CommentsColumn";
 import { CommentModalOptimized } from "./CommentModalOptimized";
 import { CommentToolbar } from "./CommentToolbar";
 import { DocumentContent } from "./DocumentContent";
 import { EvaluationAnalysisSection } from "./EvaluationAnalysisSection";
-<<<<<<< HEAD
-import { LAYOUT } from "../constants";
-=======
 import { EvaluationCardsHeader } from "./EvaluationCardsHeader";
-import { dbCommentToAiComment } from "@/shared/utils/typeAdapters";
 
 /**
  * Maps comment levels to appropriate highlight colors
@@ -57,7 +36,6 @@
       return "#93c5fd"; // Lighter blue - for info/unverified claims and default
   }
 }
->>>>>>> ccde16d9
 
 export function EvaluationView({
   evaluationState,
@@ -123,58 +101,63 @@
       return allComments;
     }
     return allComments.filter((comment) => comment.level !== "debug");
-<<<<<<< HEAD
-  }, [allComments, localShowDebugComments]);
-=======
-  }, [allComments, localShowDebugComments]) as Array<DbComment & { agentName: string }>;
-  
+  }, [allComments, localShowDebugComments]) as Array<
+    DbComment & { agentName: string }
+  >;
+
   // Pre-convert all comments to AI format and create lookup maps for O(1) access
   const { aiCommentsMap, modalComments } = useMemo(() => {
-    const commentsMap = new Map<string, { 
-      comment: Comment; 
-      agentName: string; 
-    }>();
+    const commentsMap = new Map<
+      string,
+      {
+        comment: Comment;
+        agentName: string;
+      }
+    >();
     const modalCommentsArray: Array<{
       comment: Comment;
       agentName: string;
       commentId: string;
     }> = [];
-    
+
     displayComments.forEach((dbComment, index) => {
       const id = dbComment.id || `temp-${index}`;
       const aiComment = dbCommentToAiComment(dbComment);
-      
+
       commentsMap.set(id, {
         comment: aiComment,
         agentName: dbComment.agentName || "Unknown",
       });
-      
+
       modalCommentsArray.push({
         comment: aiComment,
         agentName: dbComment.agentName || "Unknown",
         commentId: id,
       });
     });
-    
-    return { 
-      aiCommentsMap: commentsMap, 
-      modalComments: modalCommentsArray
+
+    return {
+      aiCommentsMap: commentsMap,
+      modalComments: modalCommentsArray,
     };
   }, [displayComments]);
 
   // Track whether we're in "navigation mode" (using arrows) or "direct mode" (from URL)
   const isNavigationMode = useRef(false);
-  
+
   // Handle URL-based navigation (when user shares a link or manually changes URL)
-  const commentIdFromUrl = searchParams.get('comment');
-  
+  const commentIdFromUrl = searchParams.get("comment");
+
   useEffect(() => {
     if (commentIdFromUrl && aiCommentsMap.size > 0) {
       // We're in "direct mode" - showing a specific comment from URL
       isNavigationMode.current = false;
-      
+
       const commentData = aiCommentsMap.get(commentIdFromUrl);
-      if (commentData && evaluationState.modalComment?.commentId !== commentIdFromUrl) {
+      if (
+        commentData &&
+        evaluationState.modalComment?.commentId !== commentIdFromUrl
+      ) {
         onEvaluationStateChange?.({
           ...evaluationState,
           modalComment: {
@@ -184,15 +167,23 @@
           },
         });
       }
-    } else if (!commentIdFromUrl && evaluationState.modalComment && !isNavigationMode.current) {
+    } else if (
+      !commentIdFromUrl &&
+      evaluationState.modalComment &&
+      !isNavigationMode.current
+    ) {
       // URL cleared externally, close modal
       onEvaluationStateChange?.({
         ...evaluationState,
         modalComment: null,
       });
     }
-  }, [commentIdFromUrl, aiCommentsMap, evaluationState, onEvaluationStateChange]);
->>>>>>> ccde16d9
+  }, [
+    commentIdFromUrl,
+    aiCommentsMap,
+    evaluationState,
+    onEvaluationStateChange,
+  ]);
 
   const highlights = useMemo(
     () =>
@@ -270,6 +261,7 @@
                 });
               }}
               isFullWidth={isFullWidth}
+              onToggleFullWidth={() => setIsFullWidth(!isFullWidth)}
               contentRef={contentRef}
             />
             {/* Comments column with filters and positioned comments */}
@@ -277,10 +269,6 @@
               style={{
                 width: `${LAYOUT.COMMENT_COLUMN_WIDTH}px`,
                 flexShrink: 0,
-<<<<<<< HEAD
-              }}
-            >
-=======
                 marginLeft: "2rem",
               }}
             >
@@ -289,7 +277,6 @@
                 isFullWidth={isFullWidth}
                 onToggleFullWidth={() => setIsFullWidth(!isFullWidth)}
               />
->>>>>>> ccde16d9
               <CommentsColumn
                 comments={displayComments}
                 contentRef={contentRef}
@@ -304,11 +291,11 @@
                 onCommentClick={(commentIndex, comment) => {
                   const actualCommentId = comment.id || `temp-${commentIndex}`;
                   const commentData = aiCommentsMap.get(actualCommentId);
-                  
+
                   if (commentData) {
                     // Enter navigation mode
                     isNavigationMode.current = true;
-                    
+
                     // Open modal immediately for instant response
                     onEvaluationStateChange?.({
                       ...evaluationState,
@@ -336,7 +323,7 @@
           </div>
         </div>
       </div>
-      
+
       {/* Optimized Comment Modal - always mounted, just swaps content */}
       <CommentModalOptimized
         comments={modalComments}
@@ -346,14 +333,14 @@
         onClose={() => {
           // Reset navigation mode
           isNavigationMode.current = false;
-          
+
           // Clear URL if present
           if (commentIdFromUrl) {
             const params = new URLSearchParams(searchParams.toString());
-            params.delete('comment');
+            params.delete("comment");
             router.replace(`?${params.toString()}`, { scroll: false });
           }
-          
+
           // Clear state
           onEvaluationStateChange?.({
             ...evaluationState,
@@ -363,7 +350,7 @@
         onNavigate={(nextCommentId) => {
           // Enter navigation mode
           isNavigationMode.current = true;
-          
+
           const commentData = aiCommentsMap.get(nextCommentId);
           if (commentData) {
             // Update state immediately for instant navigation
@@ -380,7 +367,7 @@
         onGetShareLink={(commentId) => {
           // Generate the shareable URL with the comment ID
           const params = new URLSearchParams(searchParams.toString());
-          params.set('comment', commentId);
+          params.set("comment", commentId);
           const url = `${window.location.origin}${window.location.pathname}?${params.toString()}`;
           return url;
         }}
