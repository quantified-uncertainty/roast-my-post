"use client";

import { RefObject } from "react";
import SlateEditor from "@/components/SlateEditor";
import { DocumentMetadata } from "./DocumentMetadata";
import { LAYOUT } from "../constants";
import type { Document } from "@/shared/types/databaseTypes";

interface DocumentContentProps {
  document: Document;
  contentWithMetadataPrepend: string;
  highlights: Array<{
    startOffset: number;
    endOffset: number;
    quotedText: string;
    tag: string;
    color: string;
  }>;
  hoveredCommentId: string | null;
  onHighlightHover: (commentId: string | null) => void;
  onHighlightClick: (commentId: string) => void;
  isFullWidth: boolean;
  contentRef: RefObject<HTMLDivElement | null>;
}

export function DocumentContent({
  document,
  contentWithMetadataPrepend,
  highlights,
  hoveredCommentId,
  onHighlightHover,
  onHighlightClick,
  isFullWidth,
  contentRef,
}: DocumentContentProps) {
  return (
    <div
      ref={contentRef}
      className={`relative p-0 ${isFullWidth ? "pr-4" : "max-w-3xl flex-1"}`}
      style={
        isFullWidth
          ? {
              width: `calc(100% - ${LAYOUT.COMMENT_COLUMN_WIDTH}px)`,
              overflow: "hidden",
            }
          : {}
      }
    >
      {/* Document metadata section */}
<<<<<<< HEAD
      <div className={isFullWidth ? "w-full" : "mx-auto max-w-3xl"}>
        <DocumentMetadata
          document={document}
          showDetailedAnalysisLink={true}
          isFullWidth={isFullWidth}
          onToggleFullWidth={onToggleFullWidth}
        />
      </div>
=======
      <DocumentMetadata
        document={document}
        showDetailedAnalysisLink={true}
      />
>>>>>>> ccde16d9

      {/* Submitter Notes - only show if notes exist */}
      {document.submitterNotes && (
        <div className="mx-4 mt-4 rounded-lg border border-blue-200 bg-blue-50 p-4">
          <h3 className="mb-2 text-sm font-semibold text-blue-900">
            Submitter's Notes
          </h3>
          <p className="text-sm text-blue-800 whitespace-pre-wrap">
            {document.submitterNotes}
          </p>
        </div>
      )}

      <article
        className={`prose prose-lg prose-slate ${
          isFullWidth
            ? `max-w-none [&_pre]:!max-w-[calc(100vw-${LAYOUT.COMMENT_COLUMN_WIDTH}px-${LAYOUT.CONTENT_SIDE_PADDING}px)] [&_pre]:overflow-x-auto`
            : "mx-auto"
        } rounded-lg px-4 py-8`}
      >
        <SlateEditor
          content={contentWithMetadataPrepend}
          onHighlightHover={onHighlightHover}
          onHighlightClick={onHighlightClick}
          highlights={highlights}
          activeTag={hoveredCommentId}
          hoveredTag={hoveredCommentId}
        />
      </article>
    </div>
  );
}<|MERGE_RESOLUTION|>--- conflicted
+++ resolved
@@ -20,6 +20,7 @@
   onHighlightHover: (commentId: string | null) => void;
   onHighlightClick: (commentId: string) => void;
   isFullWidth: boolean;
+  onToggleFullWidth: () => void;
   contentRef: RefObject<HTMLDivElement | null>;
 }
 
@@ -31,6 +32,7 @@
   onHighlightHover,
   onHighlightClick,
   isFullWidth,
+  onToggleFullWidth,
   contentRef,
 }: DocumentContentProps) {
   return (
@@ -47,7 +49,6 @@
       }
     >
       {/* Document metadata section */}
-<<<<<<< HEAD
       <div className={isFullWidth ? "w-full" : "mx-auto max-w-3xl"}>
         <DocumentMetadata
           document={document}
@@ -55,15 +56,7 @@
           isFullWidth={isFullWidth}
           onToggleFullWidth={onToggleFullWidth}
         />
-      </div>
-=======
-      <DocumentMetadata
-        document={document}
-        showDetailedAnalysisLink={true}
-      />
->>>>>>> ccde16d9
-
-      {/* Submitter Notes - only show if notes exist */}
+        {/* Submitter Notes - only show if notes exist */}
       {document.submitterNotes && (
         <div className="mx-4 mt-4 rounded-lg border border-blue-200 bg-blue-50 p-4">
           <h3 className="mb-2 text-sm font-semibold text-blue-900">
@@ -74,6 +67,7 @@
           </p>
         </div>
       )}
+      </div>
 
       <article
         className={`prose prose-lg prose-slate ${
